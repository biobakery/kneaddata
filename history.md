
# KneadData History #

<<<<<<< HEAD
## v0.7.8 TBD
=======
## v0.7.8 07-08-2020

>>>>>>> 4d0b7fe5
* Remove temp files from decompression and reformatting after they are no longer needed to save space.
* Update SILVA_128_LSUParc_SSUParc_ribosomal_RNA to Version 0.2 
* Change to the read mode for the decompress function for bz2 files for python 3 compatibility.

## v0.7.7-alpha 05-27-2020
* Changes in the workflow order of TRF and bowtie2
* Add trim-repetitive option flag to remove adapters and overrepresented sequences.

## v0.7.6 05-05-2020

* Add trf install to setup.

## v0.7.5 03-30-2020

* Add option for user to provide the database location (local or remote) with version check.

## v0.7.4 12-04-2019

* Check for order of pairs if trimmomatic is run and reorder if needed (trimmomatic requires ordered pairs).
* Allow for bz2 input files.

## v0.7.3 10-16-2019

* Fix merge final file with run trf and concat pairs as prior just included orphans (used with workflow).
* Update to download new human database (hg37).

## v0.7.2 12-04-2018

* Remove extra java option in trimmomatic call allowing for compatibility with the latest java versions.

## v0.7.1 10-15-2018

* Relax criteria for detecting new Illumina sequence identifier to include ids that are truncated to at least 7 tokens of colon-delimited information.

## v0.7.0 11-14-2017

* Adapter trimming has been added to the Trimmomatic step by default.
* The paired default mode of concordant plus discordant alignment has been removed and replaced with discordant alignment. An evaluation of these two modes found they are relatively the same (reads filtered differed by at most 1%) and the concordant plus discordant mode is not supported in newer versions of bowtie2. Concordant only alignments is still an option available for paired end reads.
* The default min length percent has been reduced from 70% to 50% for the Trimmomatic step.
* Newer functions (like reformat identifiers and discordant pairs) have been modified to fix error messages when running with python3.

## v0.6.1 06-14-2017

* A new option "--remove-intermediate-output" allows for the removal of output files that were generated during the workflow. This option is helpful in reducing the total size of products generated which can be large for many samples.

## v0.6.0 05-24-2017

* A new option "--serial" allows for alignments to be processed in a sequential manner. The clean reads from aligning to the first reference database will be used as input to the second database. The input/outputs will chain until all databases have been processed. Databases will be run in the same order as they are provided on the command line. This differs from the default mode which will run the same input files through each database, in parallel if the "--processes N" option is set to more than one.
* The log messages were updated so single end runs with multiple reference databases will have more descriptive column names, each filtered column will include the database name, when read counts are compiled from the logs with the utility script.

## v0.5.5 05-01-2017 ##

* By default alignments for paired input files now include discordant alignments. To restrict these alignments and only allow concordant alignments (which was the default in prior versions) add the option "--no-discordant".
* A new option "--cat-pairs" allows for alignments of paired end reads as single end (ignoring pair identifiers). This differs from the default alignment mode as the default mode will first align as pairs and then as single end if no concordant alignments are identified.
* A new option "--reorder" which can be used with discordant alignments will reorder the clean fastq files to the same order as the original input files.
* If new illumina sequence identifiers are found, they are replaced with identifiers similar to the original format to maintain pair identification with alignments.
* A mouse bowtie2 database is now available for download.

## v0.5.4 12-15-2016 ##

### New Features ###

* A human metatranscriptome bowtie2 database is now available for download.
* A ribosomal RNA bowtie2 database is now available for download.
* A new option "--cat-final-output" will create a single output file from all final output files for paired-end inputs.
* A new script kneaddata_read_count_table will create a table of read counts (raw, trimmed, decontaminated, final) for all logs provided.

## v0.5.3 12-09-2016 ##

### Bug Fixes ###

* If the output prefix selected is the same as the basename of the input file and the input file is gzipped, the final output file for single-end reads would be deleted as the name was the same as the temp gunzipped input file. A temp file is now used to store the gunzipped input file to prevent overlap.

## v0.5.2 10-05-2016 ##

### New Features ###

* KneadData is now python3 compatible.

## v0.5.1 02-02-2016 ##

### New Features ###

* New options were added to run fastqc at the beginning and/or end of the workflow. Please note these options require fastqc be installed.
* Input files can now be gzipped. They can also be of the SAM or BAM format. Please note with BAM input files SAMTools must be installed.
* The default Trimmomatic options now have the minimum length set to 70% of the length of the reads in the input file.

## v0.5.0 01-22-2016 ##

### New Features ###

* Bypass and run options have been added so a workflow can include any number of tools. There are nine possible combinations to run Trimmomatic, Bowtie2/BMTagger, and TRF.
* Functional and unit tests were added. To run use $ kneaddata_test. Please note this requires external dependencies be installed like Bowtie2.
<|MERGE_RESOLUTION|>--- conflicted
+++ resolved
@@ -1,12 +1,8 @@
 
 # KneadData History #
 
-<<<<<<< HEAD
-## v0.7.8 TBD
-=======
 ## v0.7.8 07-08-2020
 
->>>>>>> 4d0b7fe5
 * Remove temp files from decompression and reformatting after they are no longer needed to save space.
 * Update SILVA_128_LSUParc_SSUParc_ribosomal_RNA to Version 0.2 
 * Change to the read mode for the decompress function for bz2 files for python 3 compatibility.

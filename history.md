
# KneadData History #

## v0.7.8 TBD
* Remove temp files from decompression and reformatting after they are no longer needed to save space.
<<<<<<< HEAD
* Update SILVA_128_LSUParc_SSUParc_ribosomal_RNA to Version 0.2 
=======
* Change to the read mode for the decompress function for bz2 files for python 3 compatibility.
>>>>>>> 4fc560d1

## v0.7.7-alpha 05-27-2020
* Changes in the workflow order of TRF and bowtie2
* Add trim-repetitive option flag to remove adapters and overrepresented sequences.

## v0.7.6 05-05-2020

* Add trf install to setup.

## v0.7.5 03-30-2020

* Add option for user to provide the database location (local or remote) with version check.

## v0.7.4 12-04-2019

* Check for order of pairs if trimmomatic is run and reorder if needed (trimmomatic requires ordered pairs).
* Allow for bz2 input files.

## v0.7.3 10-16-2019

* Fix merge final file with run trf and concat pairs as prior just included orphans (used with workflow).
* Update to download new human database (hg37).

## v0.7.2 12-04-2018

* Remove extra java option in trimmomatic call allowing for compatibility with the latest java versions.

## v0.7.1 10-15-2018

* Relax criteria for detecting new Illumina sequence identifier to include ids that are truncated to at least 7 tokens of colon-delimited information.

## v0.7.0 11-14-2017

* Adapter trimming has been added to the Trimmomatic step by default.
* The paired default mode of concordant plus discordant alignment has been removed and replaced with discordant alignment. An evaluation of these two modes found they are relatively the same (reads filtered differed by at most 1%) and the concordant plus discordant mode is not supported in newer versions of bowtie2. Concordant only alignments is still an option available for paired end reads.
* The default min length percent has been reduced from 70% to 50% for the Trimmomatic step.
* Newer functions (like reformat identifiers and discordant pairs) have been modified to fix error messages when running with python3.

## v0.6.1 06-14-2017

* A new option "--remove-intermediate-output" allows for the removal of output files that were generated during the workflow. This option is helpful in reducing the total size of products generated which can be large for many samples.

## v0.6.0 05-24-2017

* A new option "--serial" allows for alignments to be processed in a sequential manner. The clean reads from aligning to the first reference database will be used as input to the second database. The input/outputs will chain until all databases have been processed. Databases will be run in the same order as they are provided on the command line. This differs from the default mode which will run the same input files through each database, in parallel if the "--processes N" option is set to more than one.
* The log messages were updated so single end runs with multiple reference databases will have more descriptive column names, each filtered column will include the database name, when read counts are compiled from the logs with the utility script.

## v0.5.5 05-01-2017 ##

* By default alignments for paired input files now include discordant alignments. To restrict these alignments and only allow concordant alignments (which was the default in prior versions) add the option "--no-discordant".
* A new option "--cat-pairs" allows for alignments of paired end reads as single end (ignoring pair identifiers). This differs from the default alignment mode as the default mode will first align as pairs and then as single end if no concordant alignments are identified.
* A new option "--reorder" which can be used with discordant alignments will reorder the clean fastq files to the same order as the original input files.
* If new illumina sequence identifiers are found, they are replaced with identifiers similar to the original format to maintain pair identification with alignments.
* A mouse bowtie2 database is now available for download.

## v0.5.4 12-15-2016 ##

### New Features ###

* A human metatranscriptome bowtie2 database is now available for download.
* A ribosomal RNA bowtie2 database is now available for download.
* A new option "--cat-final-output" will create a single output file from all final output files for paired-end inputs.
* A new script kneaddata_read_count_table will create a table of read counts (raw, trimmed, decontaminated, final) for all logs provided.

## v0.5.3 12-09-2016 ##

### Bug Fixes ###

* If the output prefix selected is the same as the basename of the input file and the input file is gzipped, the final output file for single-end reads would be deleted as the name was the same as the temp gunzipped input file. A temp file is now used to store the gunzipped input file to prevent overlap.

## v0.5.2 10-05-2016 ##

### New Features ###

* KneadData is now python3 compatible.

## v0.5.1 02-02-2016 ##

### New Features ###

* New options were added to run fastqc at the beginning and/or end of the workflow. Please note these options require fastqc be installed.
* Input files can now be gzipped. They can also be of the SAM or BAM format. Please note with BAM input files SAMTools must be installed.
* The default Trimmomatic options now have the minimum length set to 70% of the length of the reads in the input file.

## v0.5.0 01-22-2016 ##

### New Features ###

* Bypass and run options have been added so a workflow can include any number of tools. There are nine possible combinations to run Trimmomatic, Bowtie2/BMTagger, and TRF.
* Functional and unit tests were added. To run use $ kneaddata_test. Please note this requires external dependencies be installed like Bowtie2.
<|MERGE_RESOLUTION|>--- conflicted
+++ resolved
@@ -3,11 +3,8 @@
 
 ## v0.7.8 TBD
 * Remove temp files from decompression and reformatting after they are no longer needed to save space.
-<<<<<<< HEAD
 * Update SILVA_128_LSUParc_SSUParc_ribosomal_RNA to Version 0.2 
-=======
 * Change to the read mode for the decompress function for bz2 files for python 3 compatibility.
->>>>>>> 4fc560d1
 
 ## v0.7.7-alpha 05-27-2020
 * Changes in the workflow order of TRF and bowtie2

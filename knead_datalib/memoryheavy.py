--- conflicted
+++ resolved
@@ -133,15 +133,13 @@
                         args.output_dir)
         os.mkdir(args.output_dir)
 
-<<<<<<< HEAD
     if not args.bowtie2_path:
         args.bowtie2_path = "bowtie2"
-=======
+
     for db_base in args.reference_db:
         if not glob(db_base+"*"):
             logging.critical("Unable to find database `%s'", db_base)
             sys.exit(1)
->>>>>>> 22919ce2
 
     return args
 

import os
import re
import sys
import logging
import subprocess
from glob import glob
from itertools import tee, izip_longest

<<<<<<< HEAD
from . import divvy_threads, mktempfifo, process_return
here = os.path.dirname(os.path.realpath(__file__))
=======
from . import divvy_threads, mktempfifo, process_return, _get_bowtie2_args
>>>>>>> d085f5c8


def rmext(name_str, all=False):
    """removes file extensions 

    :keyword all: Boolean; removes all extensions if True, else just
    the outside one

    """

    _match = lambda name_str: re.match(r'(.+)(\..*)', name_str)
    path, name_str = os.path.split(name_str)
    match = _match(name_str)
    while match:
        name_str = match.group(1)
        match = _match(name_str)
        if not all:
            break

    return os.path.join(path, name_str)
    

def sliding_window(it, l, fill=None):
    args = tee(it, l)
    # advance each iterator as many steps as its rank-1
    # thus, advance the 1st iterator none, 2nd iterator once. etc.
    for i in range(len(args)-1, 0, -1):
        for iter_ in args[i:]:
            next(iter_, None)
    return izip_longest(*args, fillvalue=fill)


def trimmomatic(fastq_in, fastq_out, filter_args_list, jar_path,
                maxmem="500m", threads=1):
    print("TRIMMOMATIC")
    args = ["java", "-Xmx"+maxmem, "-d64",
            "-jar", jar_path,
            "SE", "-threads", str(threads),
            fastq_in, fastq_out]
    args += filter_args_list
    logging.debug("Running trimmomatic with arguments %s", args)
    return subprocess.Popen(args, stderr=subprocess.PIPE,
                            stdout=subprocess.PIPE)


def bowtie2(index_str, input_fastq, output_clean_fastq,
            output_con_fastq, threads, bowtie2_args, bowtie2_path="bowtie2"):
<<<<<<< HEAD
    print("BOWTIE2")
=======

>>>>>>> d085f5c8
    args = [bowtie2_path, 
            "-x", index_str,
            "-U", input_fastq,
            "--un", output_clean_fastq,
            "--al", output_con_fastq,
            "-S", os.devnull,
            "--threads", str(threads)] + list(_get_bowtie2_args(bowtie2_args))
    logging.debug("Running bowtie2 with arguments %s", args)
    return subprocess.Popen(args, stderr=subprocess.PIPE,
                            stdout=subprocess.PIPE)


def run_tandem(in_fastq, out, match=2, mismatch=7, delta=7, pm=80, pi=10,
        minscore=50, maxperiod=500, generate_fastq=True, mask=False, html=False,
        trf_path="trf"):
    print("tandem.py")
    print(in_fastq)

    tandem_cmd = ["python", os.path.join(here, "tandem.py"),
                  in_fastq, out, 
                  "--match", str(match),
                  "--mismatch", str(mismatch),
                  "--delta", str(delta),
                  "--pm", str(pm),
                  "--pi", str(pi),
                  "--minscore", str(minscore),
                  "--maxperiod", str(maxperiod),
                  "--trf-path", trf_path]

    if mask:
        trf_cmd += ["--mask"]
    if not generate_fastq:
        trf_cmd += ["--no-generate-fastq"]
    if html:
        trf_cmd += ["--html"]

    logging.debug("Running tandem.py with: %s" %(" ".join(tandem_cmd)))
    return subprocess.Popen(tandem_cmd, stdout=subprocess.PIPE,
                            stderr=subprocess.PIPE)
    #return subprocess.Popen(trf_cmd)


def decontaminate_reads(in_fname, index_strs, output_prefix,
                        output_dir, filter_args_list, filter_jar_path,
                        trim_threads, bowtie_threads, bowtie2_args, 
                        bowtie2_path, trf, match, mismatch, delta, pm, pi,
                        minscore, maxperiod, generate_fastq, mask, html,
                        trf_path):
    
    tmpfilebases = ['filter']+map(os.path.basename, index_strs[:-1])
    if trf:
        tmpfilebases += [os.path.basename(index_strs[-1])]

    with mktempfifo(tmpfilebases) as filenames:
        clean_file = os.path.join(output_dir, output_prefix+".fastq")
        filter_proc = trimmomatic(in_fname, filenames[0],
                                  filter_args_list, filter_jar_path,
                                  threads=trim_threads)
        staggered = sliding_window(filenames, 2)
        #print(list(staggered))
        #print(list(index_strs))
        #sys.exit(1)

        def _procs():
            for (in_cur, in_next), index_str in izip_longest(staggered,
                                                             index_strs):
                if index_str != None:
                    contam_name = "{}_{}_contam.fastq".format(
                        output_prefix, os.path.basename(index_str))
                    contam_file = os.path.join(output_dir, contam_name)
                if trf:
                    if in_next != None:
                        yield bowtie2(index_str, in_cur, in_next, contam_file,
                                    bowtie_threads, bowtie2_args, 
                                    bowtie2_path=bowtie2_path)
                    else:
                        assert(index_str == None)
                        yield run_tandem(in_cur, clean_file, match, mismatch,
                                delta, pm, pi, minscore, maxperiod,
                                generate_fastq, mask, html, trf_path)
                else:
                    in_next = in_next or clean_file
                    yield bowtie2(index_str, in_cur, in_next, contam_file,
                                bowtie_threads, bowtie2_args, 
                                bowtie2_path=bowtie2_path)


        procs = [filter_proc]+list(_procs())
        names = ["trimmomatic"] + ["bowtie2 (%s)"%(idx) for idx in index_strs]

        if trf:
            names += ["tandem.py"]

        assert(len(procs) == len(names))

        for proc, name in zip(procs, names):
            stdout, stderr = proc.communicate()
            retcode = proc.returncode
            process_return(name, retcode, stdout, stderr)


def check_args(args):
    if not args.output_prefix:
        args.output_prefix = rmext(os.path.basename(args.infile1), all=True)

    if args.infile2:
        logging.critical("memory heavy strategy only supports single-end reads")
        sys.exit(1)

    if not os.path.exists(args.output_dir):
        logging.warning("Output dir %s doesn't exist; creating",
                        args.output_dir)
        os.mkdir(args.output_dir)

    if not args.bowtie2_path:
        args.bowtie2_path = "bowtie2"

    for db_base in args.reference_db:
        if not glob(db_base+"*"):
            logging.critical("Unable to find database `%s'", db_base)
            sys.exit(1)

    return args


def memory_heavy(args):
    args = check_args(args)
    trim_threads, bowtie_threads = divvy_threads(args)
    decontaminate_reads(args.infile1, args.reference_db,
                        args.output_prefix, args.output_dir,
                        args.trim_args, args.trim_path, trim_threads,
                        bowtie_threads, bowtie2_args=args.bowtie2_args, 
                        bowtie2_path=args.bowtie2_path,
                        trf=args.trf, match=args.match, mismatch=args.mismatch,
                        delta=args.delta, pm=args.pm, pi=args.pi,
                        minscore=args.minscore, maxperiod=args.maxperiod,
                        generate_fastq=args.no_generate_fastq, mask=args.mask,
                        html=args.html, trf_path=args.trf_path)
    

    <|MERGE_RESOLUTION|>--- conflicted
+++ resolved
@@ -6,12 +6,7 @@
 from glob import glob
 from itertools import tee, izip_longest
 
-<<<<<<< HEAD
-from . import divvy_threads, mktempfifo, process_return
-here = os.path.dirname(os.path.realpath(__file__))
-=======
 from . import divvy_threads, mktempfifo, process_return, _get_bowtie2_args
->>>>>>> d085f5c8
 
 
 def rmext(name_str, all=False):
@@ -46,7 +41,6 @@
 
 def trimmomatic(fastq_in, fastq_out, filter_args_list, jar_path,
                 maxmem="500m", threads=1):
-    print("TRIMMOMATIC")
     args = ["java", "-Xmx"+maxmem, "-d64",
             "-jar", jar_path,
             "SE", "-threads", str(threads),
@@ -59,11 +53,7 @@
 
 def bowtie2(index_str, input_fastq, output_clean_fastq,
             output_con_fastq, threads, bowtie2_args, bowtie2_path="bowtie2"):
-<<<<<<< HEAD
-    print("BOWTIE2")
-=======
 
->>>>>>> d085f5c8
     args = [bowtie2_path, 
             "-x", index_str,
             "-U", input_fastq,
@@ -76,46 +66,12 @@
                             stdout=subprocess.PIPE)
 
 
-def run_tandem(in_fastq, out, match=2, mismatch=7, delta=7, pm=80, pi=10,
-        minscore=50, maxperiod=500, generate_fastq=True, mask=False, html=False,
-        trf_path="trf"):
-    print("tandem.py")
-    print(in_fastq)
-
-    tandem_cmd = ["python", os.path.join(here, "tandem.py"),
-                  in_fastq, out, 
-                  "--match", str(match),
-                  "--mismatch", str(mismatch),
-                  "--delta", str(delta),
-                  "--pm", str(pm),
-                  "--pi", str(pi),
-                  "--minscore", str(minscore),
-                  "--maxperiod", str(maxperiod),
-                  "--trf-path", trf_path]
-
-    if mask:
-        trf_cmd += ["--mask"]
-    if not generate_fastq:
-        trf_cmd += ["--no-generate-fastq"]
-    if html:
-        trf_cmd += ["--html"]
-
-    logging.debug("Running tandem.py with: %s" %(" ".join(tandem_cmd)))
-    return subprocess.Popen(tandem_cmd, stdout=subprocess.PIPE,
-                            stderr=subprocess.PIPE)
-    #return subprocess.Popen(trf_cmd)
-
 
 def decontaminate_reads(in_fname, index_strs, output_prefix,
                         output_dir, filter_args_list, filter_jar_path,
                         trim_threads, bowtie_threads, bowtie2_args, 
-                        bowtie2_path, trf, match, mismatch, delta, pm, pi,
-                        minscore, maxperiod, generate_fastq, mask, html,
-                        trf_path):
-    
+                        bowtie2_path="bowtie2"):
     tmpfilebases = ['filter']+map(os.path.basename, index_strs[:-1])
-    if trf:
-        tmpfilebases += [os.path.basename(index_strs[-1])]
 
     with mktempfifo(tmpfilebases) as filenames:
         clean_file = os.path.join(output_dir, output_prefix+".fastq")
@@ -123,42 +79,19 @@
                                   filter_args_list, filter_jar_path,
                                   threads=trim_threads)
         staggered = sliding_window(filenames, 2)
-        #print(list(staggered))
-        #print(list(index_strs))
-        #sys.exit(1)
 
         def _procs():
-            for (in_cur, in_next), index_str in izip_longest(staggered,
-                                                             index_strs):
-                if index_str != None:
-                    contam_name = "{}_{}_contam.fastq".format(
-                        output_prefix, os.path.basename(index_str))
-                    contam_file = os.path.join(output_dir, contam_name)
-                if trf:
-                    if in_next != None:
-                        yield bowtie2(index_str, in_cur, in_next, contam_file,
-                                    bowtie_threads, bowtie2_args, 
-                                    bowtie2_path=bowtie2_path)
-                    else:
-                        assert(index_str == None)
-                        yield run_tandem(in_cur, clean_file, match, mismatch,
-                                delta, pm, pi, minscore, maxperiod,
-                                generate_fastq, mask, html, trf_path)
-                else:
-                    in_next = in_next or clean_file
-                    yield bowtie2(index_str, in_cur, in_next, contam_file,
-                                bowtie_threads, bowtie2_args, 
-                                bowtie2_path=bowtie2_path)
-
+            for (in_cur, in_next), index_str in zip(staggered, index_strs):
+                contam_name = "{}_{}_contam.fastq".format(
+                    output_prefix, os.path.basename(index_str))
+                contam_file = os.path.join(output_dir, contam_name)
+                in_next = in_next or clean_file
+                yield bowtie2(index_str, in_cur, in_next, contam_file,
+                              bowtie_threads, bowtie2_args, 
+                              bowtie2_path=bowtie2_path)
 
         procs = [filter_proc]+list(_procs())
-        names = ["trimmomatic"] + ["bowtie2 (%s)"%(idx) for idx in index_strs]
-
-        if trf:
-            names += ["tandem.py"]
-
-        assert(len(procs) == len(names))
-
+        names = ["trimmomatic"] + [ "bowtie2 (%s)"%(idx) for idx in index_strs ]
         for proc, name in zip(procs, names):
             stdout, stderr = proc.communicate()
             retcode = proc.returncode
@@ -196,12 +129,7 @@
                         args.output_prefix, args.output_dir,
                         args.trim_args, args.trim_path, trim_threads,
                         bowtie_threads, bowtie2_args=args.bowtie2_args, 
-                        bowtie2_path=args.bowtie2_path,
-                        trf=args.trf, match=args.match, mismatch=args.mismatch,
-                        delta=args.delta, pm=args.pm, pi=args.pi,
-                        minscore=args.minscore, maxperiod=args.maxperiod,
-                        generate_fastq=args.no_generate_fastq, mask=args.mask,
-                        html=args.html, trf_path=args.trf_path)
+                        bowtie2_path=args.bowtie2_path)
     
 
     